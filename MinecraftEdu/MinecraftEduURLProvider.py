#!/usr/bin/env/python
#
# Copyright 2013 Nick McSpadden
#
# Licensed under the Apache License, Version 2.0 (the "License");
# you may not use this file except in compliance with the License.
# You may obtain a copy of the License at
#
#	  http://www.apache.org/licenses/LICENSE-2.0
#
# Unless required by applicable law or agreed to in writing, software
# distributed under the License is distributed on an "AS IS" BASIS,
# WITHOUT WARRANTIES OR CONDITIONS OF ANY KIND, either express or implied.
# See the License for the specific language governing permissions and
# limitations under the License.

from autopkglib import Processor, ProcessorError
from operator import itemgetter
import urllib2

__all__ = ["MinecraftEduURLProvider"]


VERSION_LIST_URL = ("http://www.minecraftedu.com/api/api.php?action=b_getversions&eduversiontype=2")

DOWNLOAD_URL = ("http://minecraftedu.com/api/api.php?action=b_downloadversion&username=%s&password=%s&hashed=%s&versiontodownload=%s&build=%s&eduversiontype=2&releasetype=%s")

TYPE_DEFAULT = "stable"
HASHED_DEFAULT = "true"

class MinecraftEduURLProvider(Processor):
	description = "Provides URL to the latest MinecraftEdu release."
	input_variables = {
		"type": {
			"required": False,
			"description": ("Which branch to use.  Choose development or "
							"stable.  Defaults to %s." % TYPE_DEFAULT)
		},
		"hashed": {
			"required": False,
			"description": ("Password is hashed: true or false. Defaults"
							"to %s." % HASHED_DEFAULT)
		},
		"username": {
			"required": True,
			"description": ("Username for MinecraftEdu site.")
		},
		"password": {
			"required": True,
			"description": ("Password for MinecraftEdu site.  Can be cleartext or "
							"hashed.  Use http://minecraftedu.com/api/api.php?action=gethash&username=username&password=password"
							"to generate hashed password.")
		}
	}
	output_variables = {
		"url": {
			"description": "URL to the latest MinecraftEdu release.",
		},
		"version": {
			"description": "Version in the form of: download.build (i.e. 1.64.6).",
		}
	}
	
	__doc__ = description
	
	def get_mcedu_url(self, dl_type, hashed, username, password):
		request = urllib2.Request(VERSION_LIST_URL)
		request.add_header("x-requested-with", "XMLHttpRequest")
		try:
			url_handle = urllib2.urlopen(request)
			version_output = url_handle.read()
			url_handle.close()
		except BaseException as e:
			raise ProcessorError("Can't open %s: %s" % (base_url, e))

		stable_releases = filter(lambda x: dl_type in x,version_output.split("<version>"))
		version_numbers = []
		for item in stable_releases:
			version_numbers.append(item[:-7].split("_"))
		
		version_numbers.sort(key = itemgetter(1))
		# version_numbers[0][0] = latest stable version
		# version_numbers[0][1] = latest stable build
<<<<<<< HEAD
		
=======
		separator = "."
		self.env["version"] = separator.join(version_numbers[0])
>>>>>>> c42080d7
		return DOWNLOAD_URL % (username, password, hashed, version_numbers[0][0], version_numbers[0][1], dl_type)
   
	def main(self):
		# Determine type, hashed, username and password.
		dl_type = self.env.get("type", TYPE_DEFAULT)
		username = self.env.get("username")
		password = self.env.get("password")
		hashed = self.env.get("hashed", HASHED_DEFAULT)
		
		self.env["url"] = self.get_mcedu_url(
			dl_type, hashed, username, password)
		self.output("Found URL %s" % self.env["url"])
	

if __name__ == "__main__":
	processor = MinecraftEduURLProvider()
	processor.execute_shell()
	<|MERGE_RESOLUTION|>--- conflicted
+++ resolved
@@ -81,12 +81,8 @@
 		version_numbers.sort(key = itemgetter(1))
 		# version_numbers[0][0] = latest stable version
 		# version_numbers[0][1] = latest stable build
-<<<<<<< HEAD
-		
-=======
 		separator = "."
 		self.env["version"] = separator.join(version_numbers[0])
->>>>>>> c42080d7
 		return DOWNLOAD_URL % (username, password, hashed, version_numbers[0][0], version_numbers[0][1], dl_type)
    
 	def main(self):
