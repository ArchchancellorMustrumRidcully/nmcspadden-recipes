#!/usr/bin/env/python
#
# Copyright 2013 Nick McSpadden
#
# Licensed under the Apache License, Version 2.0 (the "License");
# you may not use this file except in compliance with the License.
# You may obtain a copy of the License at
#
#      http://www.apache.org/licenses/LICENSE-2.0
#
# Unless required by applicable law or agreed to in writing, software
# distributed under the License is distributed on an "AS IS" BASIS,
# WITHOUT WARRANTIES OR CONDITIONS OF ANY KIND, either express or implied.
# See the License for the specific language governing permissions and
# limitations under the License.

from autopkglib import Processor, ProcessorError
from distutils.version import LooseVersion
from operator import itemgetter
import urllib2

__all__ = ["MinecraftEduURLProvider"]


VERSION_LIST_URL = ("http://www.minecraftedu.com/api/api.php?action=b_getversions&eduversiontype=2")

DOWNLOAD_URL = ("http://minecraftedu.com/api/api.php?action=b_downloadversion&username=%s&password=%s&hashed=%s&versiontodownload=%s&build=%s&eduversiontype=2&releasetype=%s")

TYPE_DEFAULT = "stable"
HASHED_DEFAULT = "true"

class MinecraftEduURLProvider(Processor):
<<<<<<< HEAD
	description = "Provides URL to the latest MinecraftEdu release."
	input_variables = {
		"type": {
			"required": False,
			"description": ("Which branch to use.  Choose development or "
							"stable.  Defaults to %s." % TYPE_DEFAULT)
		},
		"hashed": {
			"required": False,
			"description": ("Password is hashed: true or false. Defaults"
							"to %s." % HASHED_DEFAULT)
		},
		"username": {
			"required": True,
			"description": ("Username for MinecraftEdu site.")
		},
		"password": {
			"required": True,
			"description": ("Password for MinecraftEdu site.  Can be cleartext or "
							"hashed.  Use http://minecraftedu.com/api/api.php?action=gethash&username=username&password=password"
							"to generate hashed password.")
		}
	}
	output_variables = {
		"url": {
			"description": "URL to the latest MinecraftEdu release.",
		},
		"version": {
			"description": "Version in the form of: download.build (i.e. 1.64.6).",
		}
	}
	
	__doc__ = description
	
	def get_mcedu_url(self, dl_type, hashed, username, password):
		request = urllib2.Request(VERSION_LIST_URL)
		request.add_header("x-requested-with", "XMLHttpRequest")
		try:
			url_handle = urllib2.urlopen(request)
			version_output = url_handle.read()
			url_handle.close()
		except BaseException as e:
			raise ProcessorError("Can't open %s: %s" % (base_url, e))
		stable_releases = filter(lambda x: dl_type in x,version_output.split("<version>"))
		version_numbers = []
		build_length = int(len(dl_type)) + 1 #length of 'stable' or 'development' + 1 for the '|'
		for item in stable_releases:
			version_numbers.append(item[:-build_length].split("_"))
		#version_numbers.sort(key = itemgetter(1))
		float_version_numbers = list()
		# Now convert all the strings to floats, so we can sort them
		for version in version_numbers:
			float_version_numbers.append([float(x) for x in version])
		float_version_numbers.sort(reverse=True)
		# version_numbers[0][0] = latest stable version
		# version_numbers[0][1] = latest stable build
		self.env["version"] = '%s.%d' % tuple(float_version_numbers[0])
		return DOWNLOAD_URL % (username, password, hashed, float_version_numbers[0][0], int(float_version_numbers[0][1]), dl_type)
   
	def main(self):
		# Determine type, hashed, username and password.
		dl_type = self.env.get("type", TYPE_DEFAULT)
		username = self.env.get("username")
		password = self.env.get("password")
		hashed = self.env.get("hashed", HASHED_DEFAULT)
		
		self.env["url"] = self.get_mcedu_url(
			dl_type, hashed, username, password)
		self.output("Found URL %s" % self.env["url"])
	
=======
    description = "Provides URL to the latest MinecraftEdu release."
    input_variables = {
        "type": {
            "required": False,
            "description": ("Which branch to use.  Choose development or "
                            "stable.  Defaults to %s." % TYPE_DEFAULT)
        },
        "hashed": {
            "required": False,
            "description": ("Password is hashed: true or false. Defaults"
                            "to %s." % HASHED_DEFAULT)
        },
        "username": {
            "required": True,
            "description": ("Username for MinecraftEdu site.")
        },
        "password": {
            "required": True,
            "description": ("Password for MinecraftEdu site.  Can be cleartext or "
                            "hashed.  Use http://minecraftedu.com/api/api.php?action=gethash&username=username&password=password"
                            "to generate hashed password.")
        }
    }
    output_variables = {
        "url": {
            "description": "URL to the latest MinecraftEdu release.",
        },
        "version": {
            "description": "Version in the form of: download.build (i.e. 1.64.6).",
        }
    }

    __doc__ = description

    def get_mcedu_url(self, dl_type, hashed, username, password):
        request = urllib2.Request(VERSION_LIST_URL)
        request.add_header("x-requested-with", "XMLHttpRequest")
        try:
            url_handle = urllib2.urlopen(request)
            version_output = url_handle.read()
            url_handle.close()
        except BaseException as e:
            raise ProcessorError("Can't open %s: %s" % (base_url, e))
        releases = filter(lambda x: dl_type in x,version_output.split("<version>"))
        version_numbers = []
        build_length = int(len(dl_type)) + 1 #length of 'stable' or 'development' + 1 for the '|'
        for item in releases:
            release = item[:-build_length].split("_")
            # Convert version number to a distutils.version.LooseVersion, and
            # the build to an int.
            version_numbers.append((LooseVersion(release[0]), int(release[1])))
        version_numbers.sort(reverse=True)
        # version_numbers[0][0] = latest version
        # version_numbers[0][1] = latest build
        self.env["version"] = '%s.%s' % tuple(version_numbers[0])
        return DOWNLOAD_URL % (username, password, hashed, version_numbers[0][0], version_numbers[0][1], dl_type)

    def main(self):
        # Determine type, hashed, username and password.
        dl_type = self.env.get("type", TYPE_DEFAULT)
        username = self.env.get("username")
        password = self.env.get("password")
        hashed = self.env.get("hashed", HASHED_DEFAULT)

        self.env["url"] = self.get_mcedu_url(
            dl_type, hashed, username, password)
        self.output("Found URL %s" % self.env["url"])

>>>>>>> 535bba35

if __name__ == "__main__":
    processor = MinecraftEduURLProvider()
    processor.execute_shell()<|MERGE_RESOLUTION|>--- conflicted
+++ resolved
@@ -30,78 +30,6 @@
 HASHED_DEFAULT = "true"
 
 class MinecraftEduURLProvider(Processor):
-<<<<<<< HEAD
-	description = "Provides URL to the latest MinecraftEdu release."
-	input_variables = {
-		"type": {
-			"required": False,
-			"description": ("Which branch to use.  Choose development or "
-							"stable.  Defaults to %s." % TYPE_DEFAULT)
-		},
-		"hashed": {
-			"required": False,
-			"description": ("Password is hashed: true or false. Defaults"
-							"to %s." % HASHED_DEFAULT)
-		},
-		"username": {
-			"required": True,
-			"description": ("Username for MinecraftEdu site.")
-		},
-		"password": {
-			"required": True,
-			"description": ("Password for MinecraftEdu site.  Can be cleartext or "
-							"hashed.  Use http://minecraftedu.com/api/api.php?action=gethash&username=username&password=password"
-							"to generate hashed password.")
-		}
-	}
-	output_variables = {
-		"url": {
-			"description": "URL to the latest MinecraftEdu release.",
-		},
-		"version": {
-			"description": "Version in the form of: download.build (i.e. 1.64.6).",
-		}
-	}
-	
-	__doc__ = description
-	
-	def get_mcedu_url(self, dl_type, hashed, username, password):
-		request = urllib2.Request(VERSION_LIST_URL)
-		request.add_header("x-requested-with", "XMLHttpRequest")
-		try:
-			url_handle = urllib2.urlopen(request)
-			version_output = url_handle.read()
-			url_handle.close()
-		except BaseException as e:
-			raise ProcessorError("Can't open %s: %s" % (base_url, e))
-		stable_releases = filter(lambda x: dl_type in x,version_output.split("<version>"))
-		version_numbers = []
-		build_length = int(len(dl_type)) + 1 #length of 'stable' or 'development' + 1 for the '|'
-		for item in stable_releases:
-			version_numbers.append(item[:-build_length].split("_"))
-		#version_numbers.sort(key = itemgetter(1))
-		float_version_numbers = list()
-		# Now convert all the strings to floats, so we can sort them
-		for version in version_numbers:
-			float_version_numbers.append([float(x) for x in version])
-		float_version_numbers.sort(reverse=True)
-		# version_numbers[0][0] = latest stable version
-		# version_numbers[0][1] = latest stable build
-		self.env["version"] = '%s.%d' % tuple(float_version_numbers[0])
-		return DOWNLOAD_URL % (username, password, hashed, float_version_numbers[0][0], int(float_version_numbers[0][1]), dl_type)
-   
-	def main(self):
-		# Determine type, hashed, username and password.
-		dl_type = self.env.get("type", TYPE_DEFAULT)
-		username = self.env.get("username")
-		password = self.env.get("password")
-		hashed = self.env.get("hashed", HASHED_DEFAULT)
-		
-		self.env["url"] = self.get_mcedu_url(
-			dl_type, hashed, username, password)
-		self.output("Found URL %s" % self.env["url"])
-	
-=======
     description = "Provides URL to the latest MinecraftEdu release."
     input_variables = {
         "type": {
@@ -170,7 +98,6 @@
             dl_type, hashed, username, password)
         self.output("Found URL %s" % self.env["url"])
 
->>>>>>> 535bba35
 
 if __name__ == "__main__":
     processor = MinecraftEduURLProvider()
