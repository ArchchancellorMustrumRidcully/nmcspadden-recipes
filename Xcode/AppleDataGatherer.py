#!/usr/local/autopkg/python
#
# Copyright (c) Facebook, Inc. and its affiliates.
#
# Licensed under the Apache License, Version 2.0 (the "License");
# you may not use this file except in compliance with the License.
# You may obtain a copy of the License at
#
#    http://www.apache.org/licenses/LICENSE-2.0
#
# Unless required by applicable law or agreed to in writing, software
# distributed under the License is distributed on an "AS IS" BASIS,
# WITHOUT WARRANTIES OR CONDITIONS OF ANY KIND, either express or implied.
# See the License for the specific language governing permissions and
# limitations under the License.
#
"""See docstring for AppleDataGatherer class"""


# Disabling warnings for env members and imports that only affect recipe-
# specific processors.
# pylint: disable=e1101,f0401

import os

from urllib.parse import quote

from autopkglib import Processor, ProcessorError


__all__ = ["AppleDataGatherer"]


class AppleDataGatherer(Processor):
    """Gather Xcode-specific curl data payloads into a file on disk."""

    description = __doc__
    input_variables = {
        "apple_id": {
            "description": "AppleID that can log into the Apple dev portal.",
            "required": True
        },
        "password": {
            "description": (
                "Password for AppleID that can log into Apple dev portal."
            ),
            "required": False
        },
        "password_file": {
            "description": (
                "A path to a file to read the password from. Using "
                "this will ignore the 'password' argument."
            ),
            "required": False
        },
        "appID_key": {
            "description": "App ID key to log into.",
            "required": True
        }
    }
    output_variables = {
        "data_pathname": {
            "description": "Path to the data file."
        }
    }


    def main(self):
        """Store the login data file."""
<<<<<<< HEAD
        if self.env.get("password") not in [None, "%PASSWORD%"]:
            password = self.env.get("password")
        elif self.env.get("password_file") not in [None, "%PASSWORD_FILE%"]:
            with open(self.env["password_file"]) as f:
                password = f.read()
        if not password:
            raise ProcessorError(
                "You must provide either the 'password' or 'password_file' argument."
            )
        appleIDstring = f"appleId={quote(self.env['apple_id'])}&"
        appIDKeystring = f"appIdKey={self.env['appID_key']}&"
        passwordstring = f"accountPassword={password}"
=======
        appleIDstring = f'appleId={quote(self.env["apple_id"])}&'
        appIDKeystring = f"appIdKey={self.env['appID_key']}&"
        if not self.env.get("password") and not self.env.get("password_file"):
            raise ProcessorError(
                "You must provide either a password, or a password_file argument."
            )
        password = self.env.get("password")
        if self.env.get("password_file"):
            with open(self.env["password_file"]) as f:
                password = f.read()
        passwordstring = f"accountPassword={password}"

>>>>>>> c9b94442
        login_data = appleIDstring + appIDKeystring + passwordstring
        download_dir = os.path.join(self.env["RECIPE_CACHE_DIR"], "downloads")
        filename = "login_data"
        # create download_dir if needed
        if not os.path.exists(download_dir):
            try:
                os.makedirs(download_dir)
            except OSError as err:
                raise ProcessorError(
                    f"Can't create {download_dir}: {err.strerror}"
                )
        self.output("Writing data to file")
        self.env["data_pathname"] = os.path.join(download_dir, filename)
        with open(self.env["data_pathname"], "w") as f:
            f.write(login_data)


if __name__ == "__main__":
    PROCESSOR = AppleDataGatherer()
    PROCESSOR.execute_shell()<|MERGE_RESOLUTION|>--- conflicted
+++ resolved
@@ -67,7 +67,6 @@
 
     def main(self):
         """Store the login data file."""
-<<<<<<< HEAD
         if self.env.get("password") not in [None, "%PASSWORD%"]:
             password = self.env.get("password")
         elif self.env.get("password_file") not in [None, "%PASSWORD_FILE%"]:
@@ -80,20 +79,7 @@
         appleIDstring = f"appleId={quote(self.env['apple_id'])}&"
         appIDKeystring = f"appIdKey={self.env['appID_key']}&"
         passwordstring = f"accountPassword={password}"
-=======
-        appleIDstring = f'appleId={quote(self.env["apple_id"])}&'
-        appIDKeystring = f"appIdKey={self.env['appID_key']}&"
-        if not self.env.get("password") and not self.env.get("password_file"):
-            raise ProcessorError(
-                "You must provide either a password, or a password_file argument."
-            )
-        password = self.env.get("password")
-        if self.env.get("password_file"):
-            with open(self.env["password_file"]) as f:
-                password = f.read()
-        passwordstring = f"accountPassword={password}"
 
->>>>>>> c9b94442
         login_data = appleIDstring + appIDKeystring + passwordstring
         download_dir = os.path.join(self.env["RECIPE_CACHE_DIR"], "downloads")
         filename = "login_data"
